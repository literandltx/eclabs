use num_bigint::BigInt;
use num_traits::{Num, One};

#[cfg(test)]
mod correctness {
    use super::*;
    use crate::{helpers, AffinePoint, Curve, ProjectivePoint};

    #[test]
    fn test_map_to_affine_point_trivial() {
        let p: BigInt = BigInt::from_str_radix("26", 10).unwrap();
        let a: BigInt = BigInt::from_str_radix("1", 10).unwrap();
        let b: BigInt = BigInt::from_str_radix("1", 10).unwrap();

        let curve: Curve = Curve::new(p, a, b).unwrap();
        let x: BigInt = BigInt::from_str_radix("2", 16).unwrap();
        let y: BigInt = BigInt::from_str_radix("3", 16).unwrap();

        // (2, 3, 1)
        let projective_point: ProjectivePoint =
            ProjectivePoint::new(x.clone(), y.clone(), BigInt::one());

        // (2, 3)
        let affine_point: AffinePoint = projective_point.to_affine(&curve).unwrap();

        assert_eq!(&affine_point.x, &x);
        assert_eq!(&affine_point.y, &y);
    }

    #[test]
    fn test_no_affine_form_of_neutral() {
        let p: BigInt = BigInt::from_str_radix(
            "ffffffff00000001000000000000000000000000ffffffffffffffffffffffff",
            16,
        )
        .unwrap();
        let a: BigInt = BigInt::from_str_radix(
            "ffffffff00000001000000000000000000000000fffffffffffffffffffffffc",
            16,
        )
        .unwrap();
        let b: BigInt = BigInt::from_str_radix(
            "5ac635d8aa3a93e7b3ebbd55769886bc651d06b0cc53b0f63bce3c3e27d2604b",
            16,
        )
        .unwrap();

        let curve: Curve = Curve::new(p, a, b).unwrap();

        let x1: BigInt = BigInt::from_str_radix("0", 10).unwrap();
        let y1: BigInt = BigInt::from_str_radix("1", 10).unwrap();
        let z1: BigInt = BigInt::from_str_radix("0", 10).unwrap();

        let point1: ProjectivePoint = ProjectivePoint::new(x1.clone(), y1.clone(), z1.clone());

        assert!(point1.to_affine(&curve).is_none());
    }

    #[test]
    fn test_map_to_affine_point_inverse_exist() {
        let p: BigInt = BigInt::from_str_radix("26", 10).unwrap();
        let a: BigInt = BigInt::from_str_radix("1", 10).unwrap();
        let b: BigInt = BigInt::from_str_radix("1", 10).unwrap();

        let curve: Curve = Curve::new(p, a, b).unwrap();
        let x: BigInt = BigInt::from_str_radix("2", 10).unwrap();
        let y: BigInt = BigInt::from_str_radix("3", 10).unwrap();
        let z: BigInt = BigInt::from_str_radix("11", 10).unwrap();

        // (2, 3, 1)
        let projective_point: ProjectivePoint =
            ProjectivePoint::new(x.clone(), y.clone(), z.clone());

        // (12, 5)
        let affine_point: AffinePoint = projective_point.to_affine(&curve).unwrap();

        assert_eq!(affine_point.x, BigInt::from(12));
        assert_eq!(affine_point.y, BigInt::from(5));
    }

    #[test]
    fn test_map_to_affine_point_inverse_non_exist() {
        let p: BigInt = BigInt::from_str_radix("26", 10).unwrap();
        let a: BigInt = BigInt::from_str_radix("1", 10).unwrap();
        let b: BigInt = BigInt::from_str_radix("1", 10).unwrap();

        let curve: Curve = Curve::new(p, a, b).unwrap();
        let x: BigInt = BigInt::from_str_radix("2", 10).unwrap();
        let y: BigInt = BigInt::from_str_radix("3", 10).unwrap();
        let z: BigInt = BigInt::from_str_radix("10", 10).unwrap();

        // (2, 3, 1)
        let projective_point: ProjectivePoint =
            ProjectivePoint::new(x.clone(), y.clone(), z.clone());

        // (12, 5)
        let affine_point: Option<AffinePoint> = projective_point.to_affine(&curve);
        assert!(&affine_point.is_none());
    }

    #[test]
    fn test_double1() {
        let p: BigInt = BigInt::from_str_radix(
            "ffffffff00000001000000000000000000000000ffffffffffffffffffffffff",
            16,
        )
        .unwrap();
        let a: BigInt = BigInt::from_str_radix(
            "ffffffff00000001000000000000000000000000fffffffffffffffffffffffc",
            16,
        )
        .unwrap();
        let b: BigInt = BigInt::from_str_radix(
            "5ac635d8aa3a93e7b3ebbd55769886bc651d06b0cc53b0f63bce3c3e27d2604b",
            16,
        )
        .unwrap();

        let curve: Curve = Curve::new(p, a, b).unwrap();
        let x: BigInt = BigInt::from_str_radix(
            "96f43acb7e4ad862d547681483abfe1c6a21eace101ceca1e0dfa97beb8d99ec",
            16,
        )
        .unwrap();
        let y: BigInt = BigInt::from_str_radix(
            "69e14d9fe6ce5b8cb04b2fb0ffa525526c2b7114d891b4aa2f53dfe8de3d6dad",
            16,
        )
        .unwrap();
        let z: BigInt = BigInt::from_str_radix("1", 16).unwrap();

        let double_x: BigInt = BigInt::from_str_radix(
            "23256713097452873534819684224181198488753197392778987539588939509885686328462",
            10,
        )
        .unwrap();
        let double_y: BigInt = BigInt::from_str_radix(
            "23560293084035690959730279798706588908809082944968261336868665854561491207411",
            10,
        )
        .unwrap();
        let double_z: BigInt = BigInt::from_str_radix("1", 10).unwrap();

        let projective_point: ProjectivePoint =
            ProjectivePoint::new(x.clone(), y.clone(), z.clone());

        let double_projective_point: ProjectivePoint = curve.double(&projective_point);
        let double_affine_point = double_projective_point.to_affine(&curve).unwrap();

        let result: ProjectivePoint = double_affine_point.to_projective();

        let tmp = curve.verify_projective_point(&result);
        // println!("{:?}", tmp);

        assert_eq!(result.z, double_z);
        assert_eq!(result.x, double_x);
        assert_eq!(result.y, double_y);
    }

    #[test]
    fn test_add_affine_point_neutral() {
        let p: BigInt = BigInt::from_str_radix(
            "ffffffff00000001000000000000000000000000ffffffffffffffffffffffff",
            16,
        )
        .unwrap();
        let a: BigInt = BigInt::from_str_radix(
            "ffffffff00000001000000000000000000000000fffffffffffffffffffffffc",
            16,
        )
        .unwrap();
        let b: BigInt = BigInt::from_str_radix(
            "5ac635d8aa3a93e7b3ebbd55769886bc651d06b0cc53b0f63bce3c3e27d2604b",
            16,
        )
        .unwrap();

        let curve: Curve = Curve::new(p, a, b).unwrap();

        let x1: BigInt = BigInt::from_str_radix(
            "101762592313467086577367687451288259444322615470288307860676415566273649512588",
            10,
        )
        .unwrap();
        let y1: BigInt = BigInt::from_str_radix(
            "102965935123701046296389518845320850966553667754075485002495435140169891861431",
            10,
        )
        .unwrap();
        let z1: BigInt = BigInt::from_str_radix("1", 10).unwrap();

        let point1: ProjectivePoint = ProjectivePoint::new(x1.clone(), y1.clone(), z1.clone());
        let identity: ProjectivePoint = ProjectivePoint::neutral();

        let add_projective_point: ProjectivePoint = curve.add(&point1, &identity);
        let add_affine_point: AffinePoint = add_projective_point.to_affine(&curve).unwrap();
        let result: ProjectivePoint = add_affine_point.to_projective();

        assert_eq!(result.x, x1);
        assert_eq!(result.y, y1);
        assert_eq!(result.z, z1);
    }

    #[test]
    fn test_add_two_affine_points() {
        let p: BigInt = BigInt::from_str_radix(
            "ffffffff00000001000000000000000000000000ffffffffffffffffffffffff",
            16,
        )
        .unwrap();
        let a: BigInt = BigInt::from_str_radix(
            "ffffffff00000001000000000000000000000000fffffffffffffffffffffffc",
            16,
        )
        .unwrap();
        let b: BigInt = BigInt::from_str_radix(
            "5ac635d8aa3a93e7b3ebbd55769886bc651d06b0cc53b0f63bce3c3e27d2604b",
            16,
        )
        .unwrap();

        let curve: Curve = Curve::new(p, a, b).unwrap();

        let x1: BigInt = BigInt::from_str_radix(
            "68278443758753309620248260190700068206105694628838492838163118930873086220780",
            10,
        )
        .unwrap();
        let y1: BigInt = BigInt::from_str_radix(
            "47890925436225047886667813019233725009834729938480004609112948108082127138221",
            10,
        )
        .unwrap();
        let z1: BigInt = BigInt::from_str_radix("1", 10).unwrap();

        let x2: BigInt = BigInt::from_str_radix(
            "36041773901858648762789006722537555576806908678254251775422211831047989597049",
            10,
        )
        .unwrap();
        let y2: BigInt = BigInt::from_str_radix(
            "104374463647532952902541679499731110179928673815908965998191930674877316391086",
            10,
        )
        .unwrap();
        let z2: BigInt = BigInt::from_str_radix("1", 16).unwrap();

        let xs: BigInt = BigInt::from_str_radix(
            "60925061547489862940527908037003633368921254513905133864735524490867813970614",
            10,
        )
        .unwrap();
        let ys: BigInt = BigInt::from_str_radix(
            "4224995115825146765508233942604852388022531386580408859355570965592456321292",
            10,
        )
        .unwrap();
        let zs: BigInt = BigInt::from_str_radix("1", 10).unwrap();

        let point1: ProjectivePoint = ProjectivePoint::new(x1.clone(), y1.clone(), z1.clone());
        let point2: ProjectivePoint = ProjectivePoint::new(x2.clone(), y2.clone(), z2.clone());

        let add_projective_point: ProjectivePoint = curve.add(&point1, &point2);

        let add_affine_point: AffinePoint = add_projective_point.to_affine(&curve).unwrap();

        let result: ProjectivePoint = add_affine_point.to_projective();

        assert_eq!(result.x, xs);
        assert_eq!(result.y, ys);
        assert_eq!(result.z, zs);
    }

    #[test]
    fn test_multiply_point_on_scalar() {
        let p: BigInt = BigInt::from_str_radix(
            "ffffffff00000001000000000000000000000000ffffffffffffffffffffffff",
            16,
        )
        .unwrap();
        let a: BigInt = BigInt::from_str_radix(
            "ffffffff00000001000000000000000000000000fffffffffffffffffffffffc",
            16,
        )
        .unwrap();
        let b: BigInt = BigInt::from_str_radix(
            "5ac635d8aa3a93e7b3ebbd55769886bc651d06b0cc53b0f63bce3c3e27d2604b",
            16,
        )
        .unwrap();

        let curve: Curve = Curve::new(p, a, b).unwrap();

        let x: BigInt = BigInt::from_str_radix(
            "36468809527719095167323546128622644075555946232974359005635481469739685065250",
            10,
        )
        .unwrap();
        let y: BigInt = BigInt::from_str_radix(
            "55086920727300960012414320103293286937832915861215179864890281344876589042713",
            10,
        )
        .unwrap();
        let z: BigInt = BigInt::from_str_radix("1", 10).unwrap();

        let scalar: BigInt = BigInt::from_str_radix(
            "50313277712876843208627822877019546215941224990452903113298304423968512062362",
            10,
        )
        .unwrap();

        let x_res: BigInt = BigInt::from_str_radix(
            "105471300999999635061948442487927318986215238139837487327895353516078990089204",
            10,
        )
        .unwrap();
        let y_res: BigInt = BigInt::from_str_radix(
            "102129873108155434225483148806386549747776446537842754889946033852013914809773",
            10,
        )
        .unwrap();
        let z_res: BigInt = BigInt::from_str_radix("1", 10).unwrap();

        let point: ProjectivePoint = ProjectivePoint::new(x.clone(), y.clone(), z.clone());

        let mul_projective_point: ProjectivePoint = curve.scalar_mul(&scalar, &point);

        let mul_affine_point: AffinePoint = mul_projective_point.to_affine(&curve).unwrap();

        let result: ProjectivePoint = mul_affine_point.to_projective();

        assert_eq!(result.x, x_res);
        assert_eq!(result.y, y_res);
        assert_eq!(result.z, z_res);
    }

    #[test]
    fn test_multiply_point_on_scalar_montgomery() {
        let p: BigInt = BigInt::from_str_radix(
            "ffffffff00000001000000000000000000000000ffffffffffffffffffffffff",
            16,
        )
        .unwrap();
        let a: BigInt = BigInt::from_str_radix(
            "ffffffff00000001000000000000000000000000fffffffffffffffffffffffc",
            16,
        )
        .unwrap();
        let b: BigInt = BigInt::from_str_radix(
            "5ac635d8aa3a93e7b3ebbd55769886bc651d06b0cc53b0f63bce3c3e27d2604b",
            16,
        )
        .unwrap();

        let curve: Curve = Curve::new(p, a, b).unwrap();

        let x: BigInt = BigInt::from_str_radix(
            "36468809527719095167323546128622644075555946232974359005635481469739685065250",
            10,
        )
        .unwrap();
        let y: BigInt = BigInt::from_str_radix(
            "55086920727300960012414320103293286937832915861215179864890281344876589042713",
            10,
        )
        .unwrap();
        let z: BigInt = BigInt::from_str_radix("1", 10).unwrap();

        let scalar: BigInt = BigInt::from_str_radix(
            "50313277712876843208627822877019546215941224990452903113298304423968512062362",
            10,
        )
        .unwrap();

        let x_res: BigInt = BigInt::from_str_radix(
            "105471300999999635061948442487927318986215238139837487327895353516078990089204",
            10,
        )
        .unwrap();
        let y_res: BigInt = BigInt::from_str_radix(
            "102129873108155434225483148806386549747776446537842754889946033852013914809773",
            10,
        )
        .unwrap();
        let z_res: BigInt = BigInt::from_str_radix("1", 10).unwrap();

        let point: ProjectivePoint = ProjectivePoint::new(x.clone(), y.clone(), z.clone());

        let mul_projective_point: ProjectivePoint = curve.scalar_mul_montgomery(&scalar, &point);

        let mul_affine_point: AffinePoint = mul_projective_point.to_affine(&curve).unwrap();

        let result: ProjectivePoint = mul_affine_point.to_projective();

        assert_eq!(result.x, x_res);
        assert_eq!(result.y, y_res);
        assert_eq!(result.z, z_res);
    }

    #[test]
    fn test_scalar_multiplication_using_order() {
        let p: BigInt = BigInt::from_str_radix(
            "ffffffff00000001000000000000000000000000ffffffffffffffffffffffff",
            16,
        )
        .unwrap();
        let a: BigInt = BigInt::from_str_radix(
            "ffffffff00000001000000000000000000000000fffffffffffffffffffffffc",
            16,
        )
        .unwrap();
        let b: BigInt = BigInt::from_str_radix(
            "5ac635d8aa3a93e7b3ebbd55769886bc651d06b0cc53b0f63bce3c3e27d2604b",
            16,
        )
        .unwrap();

        let curve: Curve = Curve::new(p, a, b).unwrap();

        let x: BigInt = BigInt::from_str_radix(
            "88830848574649868340568578826653665181106303545668410351759331370193752307474",
            10,
        )
        .unwrap();
        let y: BigInt = BigInt::from_str_radix(
            "22058354116588620035967384506492701987686288267863232015425921192621894353676",
            10,
        )
        .unwrap();
        let z: BigInt = BigInt::from_str_radix("1", 10).unwrap();

        let x_res: BigInt = BigInt::from_str_radix("0", 10).unwrap();
        let y_res: BigInt = BigInt::from_str_radix("1", 10).unwrap();
        let z_res: BigInt = BigInt::from_str_radix("0", 10).unwrap();

        let point: ProjectivePoint = ProjectivePoint::new(x.clone(), y.clone(), z.clone());

        let result: ProjectivePoint = curve.scalar_mul(&curve.get_order(), &point);

        assert_eq!(result.x, x_res);
        assert_eq!(result.y, y_res);
        assert_eq!(result.z, z_res);
    }

    #[test]
    fn test_scalar_multiplication_using_order_montgomery() {
        let p: BigInt = BigInt::from_str_radix(
            "ffffffff00000001000000000000000000000000ffffffffffffffffffffffff",
            16,
        )
        .unwrap();
        let a: BigInt = BigInt::from_str_radix(
            "ffffffff00000001000000000000000000000000fffffffffffffffffffffffc",
            16,
        )
        .unwrap();
        let b: BigInt = BigInt::from_str_radix(
            "5ac635d8aa3a93e7b3ebbd55769886bc651d06b0cc53b0f63bce3c3e27d2604b",
            16,
        )
        .unwrap();

        let curve: Curve = Curve::new(p, a, b).unwrap();

        let x: BigInt = BigInt::from_str_radix(
            "88830848574649868340568578826653665181106303545668410351759331370193752307474",
            10,
        )
        .unwrap();
        let y: BigInt = BigInt::from_str_radix(
            "22058354116588620035967384506492701987686288267863232015425921192621894353676",
            10,
        )
        .unwrap();
        let z: BigInt = BigInt::from_str_radix("1", 10).unwrap();

        let x_res: BigInt = BigInt::from_str_radix("0", 10).unwrap();
        let y_res: BigInt = BigInt::from_str_radix("1", 10).unwrap();
        let z_res: BigInt = BigInt::from_str_radix("0", 10).unwrap();

        let point: ProjectivePoint = ProjectivePoint::new(x.clone(), y.clone(), z.clone());

        let result: ProjectivePoint = curve.scalar_mul_montgomery(&curve.get_order(), &point);

        assert_eq!(result.x, x_res);
        assert_eq!(result.y, y_res);
        assert_eq!(result.z, z_res);

        assert!(curve.verify_projective_point(&result));
    }

    #[test]
    fn test_complex_scalar_multiplication_and_sum() {
        let p: BigInt = BigInt::from_str_radix(
            "ffffffff00000001000000000000000000000000ffffffffffffffffffffffff",
            16,
        )
        .unwrap();
        let a: BigInt = BigInt::from_str_radix(
            "ffffffff00000001000000000000000000000000fffffffffffffffffffffffc",
            16,
        )
        .unwrap();
        let b: BigInt = BigInt::from_str_radix(
            "5ac635d8aa3a93e7b3ebbd55769886bc651d06b0cc53b0f63bce3c3e27d2604b",
            16,
        )
        .unwrap();

        let curve: Curve = Curve::new(p, a, b).unwrap();

        let x1: BigInt = BigInt::from_str_radix(
            "29424756536908666275014196764752012937549470486181629932252170285403408049517",
            10,
        )
        .unwrap();
        let y1: BigInt = BigInt::from_str_radix(
            "99699357898675284307950095025727949597877550412833207843633386200194164890561",
            10,
        )
        .unwrap();
        let z1: BigInt = BigInt::from_str_radix("1", 10).unwrap();

        let x2: BigInt = BigInt::from_str_radix(
            "95387701464026858343496773958108763791065521288270402154042613065295218611790",
            10,
        )
        .unwrap();
        let y2: BigInt = BigInt::from_str_radix(
            "56197753972877288816938393898610332375031967031226761314470230286071453671148",
            10,
        )
        .unwrap();
        let z2: BigInt = BigInt::from_str_radix("1", 10).unwrap();

        let scalar1: BigInt = BigInt::from_str_radix(
            "115166654073940935621181939619999211512712171442155919412146477633437056010824",
            10,
        )
        .unwrap();
        let scalar2: BigInt = BigInt::from_str_radix(
            "18076504642849865357726580190900882117966238578277710228703901228455155726225",
            10,
        )
        .unwrap();

        let x_res: BigInt = BigInt::from_str_radix(
            "37352616003680990833471240280964019197164191581612728497391994362995806189072",
            10,
        )
        .unwrap();
        let y_res: BigInt = BigInt::from_str_radix(
            "51702340847344877490410640050738219062093639452275966547398163436084404331575",
            10,
        )
        .unwrap();
        let z_res: BigInt = BigInt::from_str_radix("1", 10).unwrap();

        let point1: ProjectivePoint = ProjectivePoint::new(x1.clone(), y1.clone(), z1.clone());
        let point2: ProjectivePoint = ProjectivePoint::new(x2.clone(), y2.clone(), z2.clone());

        let computed_result_projective_point: ProjectivePoint = curve.add(
            &curve.scalar_mul(&scalar1, &point1),
            &curve.scalar_mul(&scalar2, &point2),
        );

        let computed_result_affine_point: AffinePoint =
            computed_result_projective_point.to_affine(&curve).unwrap();
        let result: ProjectivePoint = computed_result_affine_point.to_projective();

        assert_eq!(result.x, x_res);
        assert_eq!(result.y, y_res);
        assert_eq!(result.z, z_res);
    }

    #[test]
    fn test_complex_scalar_multiplication_and_sum_to_neutral() {
        let p: BigInt = BigInt::from_str_radix(
            "ffffffff00000001000000000000000000000000ffffffffffffffffffffffff",
            16,
        )
        .unwrap();
        let a: BigInt = BigInt::from_str_radix(
            "ffffffff00000001000000000000000000000000fffffffffffffffffffffffc",
            16,
        )
        .unwrap();
        let b: BigInt = BigInt::from_str_radix(
            "5ac635d8aa3a93e7b3ebbd55769886bc651d06b0cc53b0f63bce3c3e27d2604b",
            16,
        )
        .unwrap();

        let curve: Curve = Curve::new(p, a, b).unwrap();

        let x1: BigInt = BigInt::from_str_radix(
            "33404865307973760982101572896420120260786884941743684464500659354489713797603",
            10,
        )
        .unwrap();
        let y1: BigInt = BigInt::from_str_radix(
            "36876760391286198122382864263676877270014017711839896656233225271501426068233",
            10,
        )
        .unwrap();
        let z1: BigInt = BigInt::from_str_radix("1", 10).unwrap();

        let scalar1: BigInt = BigInt::from_str_radix(
            "115792089210356248762697446949407573529996955224135760342422259061068512044367",
            10,
        )
        .unwrap();
        let scalar2: BigInt = BigInt::from_str_radix("2", 10).unwrap();

        let x_res: BigInt = BigInt::from_str_radix("0", 10).unwrap();
        let y_res: BigInt = BigInt::from_str_radix("1", 10).unwrap();
        let z_res: BigInt = BigInt::from_str_radix("0", 10).unwrap();

        let point1: ProjectivePoint = ProjectivePoint::new(x1.clone(), y1.clone(), z1.clone());

        let result: ProjectivePoint = curve.add(
            &curve.scalar_mul(&scalar1, &point1),
            &curve.scalar_mul(&scalar2, &point1),
        );

        assert_eq!(result.x, x_res);
        assert_eq!(result.y, y_res);
        assert_eq!(result.z, z_res);
    }

    #[test]
    fn test_complex_scalar_multiplication_and_sum_montgomery() {
        let p: BigInt = BigInt::from_str_radix(
            "ffffffff00000001000000000000000000000000ffffffffffffffffffffffff",
            16,
        )
        .unwrap();
        let a: BigInt = BigInt::from_str_radix(
            "ffffffff00000001000000000000000000000000fffffffffffffffffffffffc",
            16,
        )
        .unwrap();
        let b: BigInt = BigInt::from_str_radix(
            "5ac635d8aa3a93e7b3ebbd55769886bc651d06b0cc53b0f63bce3c3e27d2604b",
            16,
        )
        .unwrap();

        let curve: Curve = Curve::new(p, a, b).unwrap();

        let x1: BigInt = BigInt::from_str_radix(
            "29424756536908666275014196764752012937549470486181629932252170285403408049517",
            10,
        )
        .unwrap();
        let y1: BigInt = BigInt::from_str_radix(
            "99699357898675284307950095025727949597877550412833207843633386200194164890561",
            10,
        )
        .unwrap();
        let z1: BigInt = BigInt::from_str_radix("1", 10).unwrap();

        let x2: BigInt = BigInt::from_str_radix(
            "95387701464026858343496773958108763791065521288270402154042613065295218611790",
            10,
        )
        .unwrap();
        let y2: BigInt = BigInt::from_str_radix(
            "56197753972877288816938393898610332375031967031226761314470230286071453671148",
            10,
        )
        .unwrap();
        let z2: BigInt = BigInt::from_str_radix("1", 10).unwrap();

        let scalar1: BigInt = BigInt::from_str_radix(
            "115166654073940935621181939619999211512712171442155919412146477633437056010824",
            10,
        )
        .unwrap();
        let scalar2: BigInt = BigInt::from_str_radix(
            "18076504642849865357726580190900882117966238578277710228703901228455155726225",
            10,
        )
        .unwrap();

        let x_res: BigInt = BigInt::from_str_radix(
            "37352616003680990833471240280964019197164191581612728497391994362995806189072",
            10,
        )
        .unwrap();
        let y_res: BigInt = BigInt::from_str_radix(
            "51702340847344877490410640050738219062093639452275966547398163436084404331575",
            10,
        )
        .unwrap();
        let z_res: BigInt = BigInt::from_str_radix("1", 10).unwrap();

        let point1: ProjectivePoint = ProjectivePoint::new(x1.clone(), y1.clone(), z1.clone());
        let point2: ProjectivePoint = ProjectivePoint::new(x2.clone(), y2.clone(), z2.clone());

        let computed_result_projective_point: ProjectivePoint = curve.add(
            &curve.scalar_mul_montgomery(&scalar1, &point1),
            &curve.scalar_mul_montgomery(&scalar2, &point2),
        );

        let computed_result_affine_point: AffinePoint =
            computed_result_projective_point.to_affine(&curve).unwrap();
        let result: ProjectivePoint = computed_result_affine_point.to_projective();

        assert_eq!(result.x, x_res);
        assert_eq!(result.y, y_res);
        assert_eq!(result.z, z_res);
    }

    #[test]
    fn test_complex_scalar_multiplication_and_sum_to_neutral_montgomery() {
        let p: BigInt = BigInt::from_str_radix(
            "ffffffff00000001000000000000000000000000ffffffffffffffffffffffff",
            16,
        )
        .unwrap();
        let a: BigInt = BigInt::from_str_radix(
            "ffffffff00000001000000000000000000000000fffffffffffffffffffffffc",
            16,
        )
        .unwrap();
        let b: BigInt = BigInt::from_str_radix(
            "5ac635d8aa3a93e7b3ebbd55769886bc651d06b0cc53b0f63bce3c3e27d2604b",
            16,
        )
        .unwrap();

        let curve: Curve = Curve::new(p, a, b).unwrap();

        let x1: BigInt = BigInt::from_str_radix(
            "33404865307973760982101572896420120260786884941743684464500659354489713797603",
            10,
        )
        .unwrap();
        let y1: BigInt = BigInt::from_str_radix(
            "36876760391286198122382864263676877270014017711839896656233225271501426068233",
            10,
        )
        .unwrap();
        let z1: BigInt = BigInt::from_str_radix("1", 10).unwrap();

        let scalar1: BigInt = BigInt::from_str_radix(
            "115792089210356248762697446949407573529996955224135760342422259061068512044367",
            10,
        )
        .unwrap();
        let scalar2: BigInt = BigInt::from_str_radix("2", 10).unwrap();

        let x_res: BigInt = BigInt::from_str_radix("0", 10).unwrap();
        let y_res: BigInt = BigInt::from_str_radix("1", 10).unwrap();
        let z_res: BigInt = BigInt::from_str_radix("0", 10).unwrap();

        let point1: ProjectivePoint = ProjectivePoint::new(x1.clone(), y1.clone(), z1.clone());

        let result: ProjectivePoint = curve.add(
            &curve.scalar_mul_montgomery(&scalar1, &point1),
            &curve.scalar_mul_montgomery(&scalar2, &point1),
        );

        assert_eq!(result.x, x_res);
        assert_eq!(result.y, y_res);
        assert_eq!(result.z, z_res);
    }

    #[test]
    fn test_random_curve_mul_order() {
        let p: BigInt = BigInt::from_str_radix(
            "ffffffff00000001000000000000000000000000ffffffffffffffffffffffff",
            16,
        )
        .unwrap();
        let a: BigInt = BigInt::from_str_radix(
            "ffffffff00000001000000000000000000000000fffffffffffffffffffffffc",
            16,
        )
        .unwrap();
        let b: BigInt = BigInt::from_str_radix(
            "5ac635d8aa3a93e7b3ebbd55769886bc651d06b0cc53b0f63bce3c3e27d2604b",
            16,
        )
        .unwrap();

        let curve: Curve = Curve::new(p, a, b).unwrap();

        let random_point: ProjectivePoint = curve.generate_random_projective_point_p256_naive();

        // println!("{:?}", random_point);

        let _ = &curve.scalar_mul_montgomery(&curve.get_order(), &random_point);
    }

    #[test]
    fn test_generate_random_projective_point_p256_fast() {
        let curve: Curve = helpers::get_curve();

        let point = &curve.generate_random_projective_point_p256_fast();

        assert!(curve.verify_projective_point(point));
    }
}

#[cfg(test)]
<<<<<<< HEAD
mod speed_metrics {
=======
mod speed {
>>>>>>> 50dbf004
    use crate::{helpers, Curve, ProjectivePoint};
    use num_bigint::BigInt;
    use std::time::Instant;

    #[test]
    fn test_generate_random_projective_point() {
        let curve: Curve = helpers::get_curve_p256();

        let method_to_run = || -> u128 {
            let start_time: Instant = Instant::now();

            curve.generate_random_projective_point_p256_naive();

            let end_time: Instant = Instant::now();

            end_time.duration_since(start_time).as_nanos()
        };

        helpers::measure_average_execution_time(
            "generate_random_projective_point_p256",
            method_to_run,
            100,
        );
<<<<<<< HEAD
    }

    #[test]
    fn test_generate_random_projective_point_p256_fast() {
        let curve: Curve = helpers::get_curve();

        let method_to_run = || -> u128 {
            let start_time: Instant = Instant::now();

            Curve::generate_random_projective_point_p256_fast(&curve);

            let end_time: Instant = Instant::now();

            end_time.duration_since(start_time).as_nanos()
        };

        helpers::measure_average_execution_time(
            "generate_random_projective_point_p256_fast",
            method_to_run,
            100,
        );
=======
>>>>>>> 50dbf004
    }

    #[test]
    fn test_verify_affine_point() {
        let curve: Curve = helpers::get_curve_p256();

        let method_to_run = || -> u128 {
            let point: ProjectivePoint = curve.generate_random_projective_point_p256_naive();

            let start_time: Instant = Instant::now();

            curve.verify_affine_point(&point.to_affine(&curve).unwrap());

            let end_time: Instant = Instant::now();

            end_time.duration_since(start_time).as_nanos()
        };

        helpers::measure_average_execution_time("verify_affine_point", method_to_run, 100);
    }

    #[test]
    fn test_verify_projective_point() {
        let curve: Curve = helpers::get_curve_p256();

        let method_to_run = || -> u128 {
            let point: ProjectivePoint = curve.generate_random_projective_point_p256_naive();

            let start_time: Instant = Instant::now();

            curve.verify_projective_point(&point);

            let end_time: Instant = Instant::now();

            end_time.duration_since(start_time).as_nanos()
        };

        helpers::measure_average_execution_time("verify_projective_point", method_to_run, 100);
    }

    #[test]
    fn test_add() {
<<<<<<< HEAD
        let curve: Curve = helpers::get_curve();
=======
        let curve: Curve = helpers::get_curve_p256();
>>>>>>> 50dbf004

        let method_to_run = || -> u128 {
            let point1: ProjectivePoint = curve.generate_random_projective_point_p256_naive();
            let point2: ProjectivePoint = curve.generate_random_projective_point_p256_naive();

            let start_time: Instant = Instant::now();

            curve.add(&point1, &point2);

            let end_time: Instant = Instant::now();

            end_time.duration_since(start_time).as_nanos()
        };

        helpers::measure_average_execution_time("add", method_to_run, 100);
    }

    #[test]
    fn test_double() {
<<<<<<< HEAD
        let curve: Curve = helpers::get_curve();
=======
        let curve: Curve = helpers::get_curve_p256();
>>>>>>> 50dbf004

        let method_to_run = || -> u128 {
            let point: ProjectivePoint = curve.generate_random_projective_point_p256_naive();

            let start_time: Instant = Instant::now();

            curve.double(&point);

            let end_time: Instant = Instant::now();

            end_time.duration_since(start_time).as_nanos()
        };

        helpers::measure_average_execution_time("double", method_to_run, 100);
    }

    #[test]
    fn test_scalar_mul() {
        let curve: Curve = helpers::get_curve_p256();

        let method_to_run = || -> u128 {
            let point: ProjectivePoint = curve.generate_random_projective_point_p256_naive();
            let scalar: BigInt = helpers::generate_random_bigint(curve.p.bits() as usize);

            let start_time: Instant = Instant::now();

            curve.scalar_mul(&scalar, &point);

            let end_time: Instant = Instant::now();

            end_time.duration_since(start_time).as_nanos()
        };

        helpers::measure_average_execution_time("scalar_mul", method_to_run, 100);
    }

    #[test]
    fn test_scalar_mul_montgomery() {
        let curve: Curve = helpers::get_curve_p256();

        let method_to_run = || -> u128 {
            let point: ProjectivePoint = curve.generate_random_projective_point_p256_naive();
            let scalar: BigInt = helpers::generate_random_bigint(curve.p.bits() as usize);

            let start_time: Instant = Instant::now();

            curve.scalar_mul_montgomery(&scalar, &point);

            let end_time: Instant = Instant::now();

            end_time.duration_since(start_time).as_nanos()
        };

        helpers::measure_average_execution_time("scalar_mul_montgomery", method_to_run, 100);
    }
}<|MERGE_RESOLUTION|>--- conflicted
+++ resolved
@@ -4,7 +4,7 @@
 #[cfg(test)]
 mod correctness {
     use super::*;
-    use crate::{helpers, AffinePoint, Curve, ProjectivePoint};
+    use crate::{AffinePoint, Curve, ProjectivePoint};
 
     #[test]
     fn test_map_to_affine_point_trivial() {
@@ -150,7 +150,7 @@
         let result: ProjectivePoint = double_affine_point.to_projective();
 
         let tmp = curve.verify_projective_point(&result);
-        // println!("{:?}", tmp);
+        println!("{:?}", tmp);
 
         assert_eq!(result.z, double_z);
         assert_eq!(result.x, double_x);
@@ -789,27 +789,14 @@
 
         let random_point: ProjectivePoint = curve.generate_random_projective_point_p256_naive();
 
-        // println!("{:?}", random_point);
+        println!("{:?}", random_point);
 
         let _ = &curve.scalar_mul_montgomery(&curve.get_order(), &random_point);
     }
-
-    #[test]
-    fn test_generate_random_projective_point_p256_fast() {
-        let curve: Curve = helpers::get_curve();
-
-        let point = &curve.generate_random_projective_point_p256_fast();
-
-        assert!(curve.verify_projective_point(point));
-    }
 }
 
 #[cfg(test)]
-<<<<<<< HEAD
-mod speed_metrics {
-=======
 mod speed {
->>>>>>> 50dbf004
     use crate::{helpers, Curve, ProjectivePoint};
     use num_bigint::BigInt;
     use std::time::Instant;
@@ -833,34 +820,29 @@
             method_to_run,
             100,
         );
-<<<<<<< HEAD
-    }
-
-    #[test]
-    fn test_generate_random_projective_point_p256_fast() {
-        let curve: Curve = helpers::get_curve();
+    }
+
+    #[test]
+    fn test_verify_affine_point() {
+        let curve: Curve = helpers::get_curve_p256();
 
         let method_to_run = || -> u128 {
+            let point: ProjectivePoint = curve.generate_random_projective_point_p256_naive();
+
             let start_time: Instant = Instant::now();
 
-            Curve::generate_random_projective_point_p256_fast(&curve);
+            curve.verify_affine_point(&point.to_affine(&curve).unwrap());
 
             let end_time: Instant = Instant::now();
 
             end_time.duration_since(start_time).as_nanos()
         };
 
-        helpers::measure_average_execution_time(
-            "generate_random_projective_point_p256_fast",
-            method_to_run,
-            100,
-        );
-=======
->>>>>>> 50dbf004
-    }
-
-    #[test]
-    fn test_verify_affine_point() {
+        helpers::measure_average_execution_time("verify_affine_point", method_to_run, 100);
+    }
+
+    #[test]
+    fn test_verify_projective_point() {
         let curve: Curve = helpers::get_curve_p256();
 
         let method_to_run = || -> u128 {
@@ -868,42 +850,19 @@
 
             let start_time: Instant = Instant::now();
 
-            curve.verify_affine_point(&point.to_affine(&curve).unwrap());
+            curve.verify_projective_point(&point);
 
             let end_time: Instant = Instant::now();
 
             end_time.duration_since(start_time).as_nanos()
         };
 
-        helpers::measure_average_execution_time("verify_affine_point", method_to_run, 100);
-    }
-
-    #[test]
-    fn test_verify_projective_point() {
+        helpers::measure_average_execution_time("verify_projective_point", method_to_run, 100);
+    }
+
+    #[test]
+    fn test_add() {
         let curve: Curve = helpers::get_curve_p256();
-
-        let method_to_run = || -> u128 {
-            let point: ProjectivePoint = curve.generate_random_projective_point_p256_naive();
-
-            let start_time: Instant = Instant::now();
-
-            curve.verify_projective_point(&point);
-
-            let end_time: Instant = Instant::now();
-
-            end_time.duration_since(start_time).as_nanos()
-        };
-
-        helpers::measure_average_execution_time("verify_projective_point", method_to_run, 100);
-    }
-
-    #[test]
-    fn test_add() {
-<<<<<<< HEAD
-        let curve: Curve = helpers::get_curve();
-=======
-        let curve: Curve = helpers::get_curve_p256();
->>>>>>> 50dbf004
 
         let method_to_run = || -> u128 {
             let point1: ProjectivePoint = curve.generate_random_projective_point_p256_naive();
@@ -923,11 +882,7 @@
 
     #[test]
     fn test_double() {
-<<<<<<< HEAD
-        let curve: Curve = helpers::get_curve();
-=======
         let curve: Curve = helpers::get_curve_p256();
->>>>>>> 50dbf004
 
         let method_to_run = || -> u128 {
             let point: ProjectivePoint = curve.generate_random_projective_point_p256_naive();
